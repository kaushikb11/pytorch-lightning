# Copyright The PyTorch Lightning team.
#
# Licensed under the Apache License, Version 2.0 (the "License");
# you may not use this file except in compliance with the License.
# You may obtain a copy of the License at
#
#     http://www.apache.org/licenses/LICENSE-2.0
#
# Unless required by applicable law or agreed to in writing, software
# distributed under the License is distributed on an "AS IS" BASIS,
# WITHOUT WARRANTIES OR CONDITIONS OF ANY KIND, either express or implied.
# See the License for the specific language governing permissions and
# limitations under the License.
import os
from enum import Enum
from typing import Any, Optional, Union, List

import torch
from torch.optim import Optimizer

from pytorch_lightning.utilities import AMPType
from pytorch_lightning.utilities.apply_func import move_data_to_device
from pytorch_lightning.utilities.exceptions import MisconfigurationException
from pytorch_lightning.utilities.parsing import AttributeDict
import torch.distributed as torch_distrib
from pytorch_lightning import _logger as log

if torch.distributed.is_available():
    from torch.distributed import ReduceOp
else:
    class ReduceOp:
        SUM = None


class Accelerator(object):

    def __init__(self, trainer=None, cluster_environment=None, ddp_plugin=None):
        self.trainer = trainer
        self.nickname = None
        self.cluster_environment = cluster_environment
        self.dist = AttributeDict(rank=0, device=None)
        self.ddp_plugin = ddp_plugin

        if trainer is not None:
            self.train_loop = self.trainer.train
            self.validation_loop = self.trainer.run_evaluation
            self.test_loop = self.trainer.run_evaluation

    def setup(self, model):
        pass

    def teardown(self):
        # Ensure if necessary all processes are finished
        self.barrier()

    def barrier(self, name: Optional[str] = None):
        pass

    def broadcast(self, obj, src=0):
        return obj

    def train_or_test(self):
        if self.trainer.testing:
            results = self.trainer.run_test()
        else:
            results = self.trainer.train()
        return results

    def batch_to_device(self, batch: Any, device: torch.device):
        model = self.trainer.get_model()
        if model is not None:
            return model.transfer_batch_to_device(batch, device)
        return move_data_to_device(batch, device)

    def training_step_end(self, output):
        return output

    def test_step_end(self, output):
        return output

    def validation_step_end(self, output):
        return output

    def process_dataloader(self, dataloader):
        return dataloader

    def backward(self, closure_loss, optimizer, opt_idx, *args, **kwargs):
        if self.trainer.precision == 16:
            closure_loss = self.trainer.precision_connector.backend.backward(
                closure_loss, optimizer, opt_idx, *args, **kwargs
            )
        else:
            # do backward pass
            model = self.trainer.get_model()
            model.backward(closure_loss, optimizer, opt_idx, *args, **kwargs)

            # once backward has been applied, release graph
            closure_loss = closure_loss.detach()
        if self.ddp_plugin:
            self.ddp_plugin.sync_backward(self.trainer.model)
        return closure_loss

    def optimizer_step(self, optimizer, batch_idx, opt_idx, lambda_closure, *args, **kwargs):
        model_ref = self.trainer.get_model()
        is_lbfgs = isinstance(optimizer, torch.optim.LBFGS)
        using_native_amp = self.trainer.amp_backend == AMPType.NATIVE
        automatic_optimization = self.trainer.train_loop.automatic_optimization

        # native amp + lbfgs is a no go right now
        if using_native_amp and is_lbfgs:
            raise MisconfigurationException(
                'native PyTorch amp and lbfgs are not compatible.'
                ' To request, please file a Github issue in PyTorch and tag @mcarilli')

        # model hook
        model_ref.optimizer_step(
            epoch=self.trainer.current_epoch,
            batch_idx=batch_idx,
            optimizer=optimizer,
            optimizer_idx=opt_idx,
            optimizer_closure=lambda_closure,
            on_tpu=False,  # TPUAccelerator class sets this as True
            using_native_amp=using_native_amp,
            using_lbfgs=is_lbfgs,
            *args,
            **kwargs,
        )

        # scale when native amp
        if automatic_optimization and using_native_amp:
            self.trainer.scaler.update()

    def optimizer_zero_grad(self, batch_idx, optimizer, opt_idx):
        model_ref = self.trainer.get_model()
        model_ref.optimizer_zero_grad(self.trainer.current_epoch, batch_idx, optimizer, opt_idx)

    def clip_gradients(self, optimizer, clip_val=None):
        # use the trainer's clip val if none passed
        grad_clip_val = self.trainer.gradient_clip_val
        if clip_val is not None:
            grad_clip_val = clip_val
        grad_clip_val = float(grad_clip_val)

        if grad_clip_val <= 0:
            return
        self._clip_gradients(optimizer, grad_clip_val)

    def _clip_gradients(self, optimizer: Optimizer, grad_clip_val: Union[float, int], norm_type: float = 2.0):
        if self.trainer.amp_backend:
            self.trainer.precision_connector.backend.clip_gradients(grad_clip_val, optimizer, norm_type)
        else:
            model = self.trainer.get_model()
            torch.nn.utils.clip_grad_norm_(model.parameters(), max_norm=grad_clip_val, norm_type=norm_type)

    def on_train_epoch_end(self, outputs):
        pass

    def on_train_end(self):
        pass

    def early_stopping_should_stop(self, pl_module):
        return self.trainer.should_stop

    def setup_optimizers(self, model):
        if self.trainer.testing is True:
            return

        optimizers, lr_schedulers, optimizer_frequencies = self.trainer.init_optimizers(model)
        self.trainer.optimizers = optimizers
        self.trainer.lr_schedulers = lr_schedulers
        self.trainer.optimizer_frequencies = optimizer_frequencies

    def init_ddp_connection(
            self, global_rank: int, world_size: int, is_slurm_managing_tasks: bool = True
    ) -> None:
        os.environ["MASTER_ADDR"] = str(self.cluster_environment.master_address())
        os.environ["MASTER_PORT"] = str(self.cluster_environment.master_port())
        os.environ["WORLD_SIZE"] = str(self.cluster_environment.world_size())
        torch_backend = "nccl" if self.trainer.on_gpu else "gloo"

        if not torch.distributed.is_initialized():
            log.info(
                f"initializing ddp: GLOBAL_RANK: {global_rank}, MEMBER: {global_rank + 1}/{world_size}"
            )
            torch_distrib.init_process_group(
                torch_backend, rank=global_rank, world_size=world_size
            )

    def sync_tensor(self,
                    tensor: Union[torch.Tensor],
                    group: Optional[Any] = None,
                    reduce_op: Optional[Union[ReduceOp, str]] = None) -> torch.Tensor:
        """
        Function to reduce a tensor from several distributed processes to one aggregated tensor.

        Args:
            tensor: the tensor to sync and reduce
            group: the process group to gather results from. Defaults to all processes (world)
            reduce_op: the reduction operation. Defaults to sum.
                Can also be a string of 'avg', 'mean' to calculate the mean during reduction.

        Return:
            reduced value
        """
        raise NotImplementedError()

<<<<<<< HEAD
    def sync_optim_state(self):
        pass

    @property
    def rank_should_save_optim_state(self):
        """
        Property to define logic to ensure that it is safe to save optimizer state.
        In most cases rank doesn't matter, however allows additional logic when state has been sharded.
        Returns: True if rank is safe to save state, else False.
        """
        return True
=======
    def optimizer_state(self, optimizer: Optimizer) -> dict:
        """
        Returns state of an optimizer. Allows for syncing/collating optimizer state from processes in custom
        plugins.
        Return:
            Optimizer state dict
        """
        if self.ddp_plugin:
            return self.ddp_plugin.optimizer_state(optimizer)
        return optimizer.state_dict()
>>>>>>> 369d8c79

    def __getstate__(self):
        return {
            'trainer': self.trainer,
            'nickname': self.nickname,
            'cluster_environment': self.cluster_environment,
            'dist': self.dist,
            'ddp_plugin': self.ddp_plugin
        }

    def __setstate__(self, d):
        self.trainer = d['trainer']
        self.nickname = d['nickname']
        self.cluster_environment = d['cluster_environment']
        self.dist = d['dist']
        self.ddp_plugin = d['ddp_plugin']


# TODO: allow user to compare with string even internaly we shall use these Enum to prevent typos...
class BackendType(Enum):
    DP = 'dp'
    DDP = 'ddp'
    DDP2 = 'ddp2'
    DDP_SPAWN = 'ddp_spawn'
    # decuple distrib and device
    DDP_CPU = 'ddp_cpu'
    HOROVOD = 'horovod'
    # this is rather device
    TPU = 'tpu'<|MERGE_RESOLUTION|>--- conflicted
+++ resolved
@@ -204,19 +204,6 @@
         """
         raise NotImplementedError()
 
-<<<<<<< HEAD
-    def sync_optim_state(self):
-        pass
-
-    @property
-    def rank_should_save_optim_state(self):
-        """
-        Property to define logic to ensure that it is safe to save optimizer state.
-        In most cases rank doesn't matter, however allows additional logic when state has been sharded.
-        Returns: True if rank is safe to save state, else False.
-        """
-        return True
-=======
     def optimizer_state(self, optimizer: Optimizer) -> dict:
         """
         Returns state of an optimizer. Allows for syncing/collating optimizer state from processes in custom
@@ -227,7 +214,6 @@
         if self.ddp_plugin:
             return self.ddp_plugin.optimizer_state(optimizer)
         return optimizer.state_dict()
->>>>>>> 369d8c79
 
     def __getstate__(self):
         return {
