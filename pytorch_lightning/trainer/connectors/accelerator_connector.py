--- conflicted
+++ resolved
@@ -300,13 +300,12 @@
         return self.tpu_cores is not None
 
     @property
-<<<<<<< HEAD
     def use_tpu(self) -> bool:
         return self._accelerator_type == DeviceType.TPU and self.on_tpu
-=======
+    
+    @property
     def on_ipu(self) -> bool:
         return self.ipus is not None
->>>>>>> c0782ffd
 
     @property
     def tpu_id(self) -> Optional[int]:
@@ -697,25 +696,6 @@
                 'Please set accelerator=ddp or accelerator=ddp2.'
             )
 
-<<<<<<< HEAD
-        rank_zero_info(f'GPU available: {torch.cuda.is_available()}, used: {self._device_type == DeviceType.GPU}')
-        num_cores = self.tpu_cores if self.use_tpu else 0
-        rank_zero_info(f'TPU available: {_TPU_AVAILABLE}, using: {num_cores} TPU cores')
-
-        if torch.cuda.is_available() and self._device_type != DeviceType.GPU:
-            rank_zero_warn(
-                "GPU available but not used. Set the `gpus` flag in your trainer"
-                " `Trainer(gpus=1)` or script `--gpus=1`."
-            )
-
-        if _TPU_AVAILABLE and self._device_type != DeviceType.TPU:
-            rank_zero_warn(
-                "TPU available but not used. Set the `tpu_cores` flag in your trainer"
-                " `Trainer(tpu_cores=8)` or script `--tpu_cores=8`."
-            )
-
-=======
->>>>>>> c0782ffd
     def _set_horovod_backend(self):
         self.check_horovod()
         self._distrib_type = DistributedType.HOROVOD
