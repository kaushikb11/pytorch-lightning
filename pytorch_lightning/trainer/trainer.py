# Copyright The PyTorch Lightning team.
#
# Licensed under the Apache License, Version 2.0 (the "License");
# you may not use this file except in compliance with the License.
# You may obtain a copy of the License at
#
#     http://www.apache.org/licenses/LICENSE-2.0
#
# Unless required by applicable law or agreed to in writing, software
# distributed under the License is distributed on an "AS IS" BASIS,
# WITHOUT WARRANTIES OR CONDITIONS OF ANY KIND, either express or implied.
# See the License for the specific language governing permissions and
# limitations under the License.

"""Trainer to automate the training."""

import os
import warnings
from typing import Dict, Iterable, List, Optional, Union

import torch
from torch.utils.data import DataLoader

from pytorch_lightning import _logger as log
from pytorch_lightning.accelerators.accelerator import Accelerator
from pytorch_lightning.accelerators.accelerator_connector import AcceleratorConnector
from pytorch_lightning.accelerators.cpu_accelerator import CPUAccelerator
from pytorch_lightning.callbacks import Callback, ModelCheckpoint
from pytorch_lightning.core.datamodule import LightningDataModule
from pytorch_lightning.core.lightning import LightningModule
from pytorch_lightning.core.memory import ModelSummary
from pytorch_lightning.core.step_result import EvalResult, Result
from pytorch_lightning.loggers import LightningLoggerBase
from pytorch_lightning.plugins.plugin_connector import PluginConnector
from pytorch_lightning.profiler import BaseProfiler
from pytorch_lightning.trainer.callback_hook import TrainerCallbackHookMixin
from pytorch_lightning.trainer.configuration_validator import ConfigValidator
from pytorch_lightning.trainer.connectors.callback_connector import CallbackConnector
from pytorch_lightning.trainer.connectors.checkpoint_connector import CheckpointConnector
from pytorch_lightning.trainer.connectors.data_connector import DataConnector
from pytorch_lightning.trainer.connectors.debugging_connector import DebuggingConnector
from pytorch_lightning.trainer.connectors.env_vars_connector import overwrite_by_env_vars
from pytorch_lightning.trainer.connectors.logger_connector import LoggerConnector
from pytorch_lightning.trainer.connectors.model_connector import ModelConnector
from pytorch_lightning.trainer.connectors.optimizer_connector import OptimizerConnector
from pytorch_lightning.trainer.connectors.precision_connector import PrecisionConnector
from pytorch_lightning.trainer.connectors.profiler_connector import ProfilerConnector
from pytorch_lightning.trainer.connectors.slurm_connector import SLURMConnector
from pytorch_lightning.trainer.connectors.training_trick_connector import TrainingTricksConnector
from pytorch_lightning.trainer.data_loading import TrainerDataLoadingMixin
from pytorch_lightning.trainer.evaluation_loop import EvaluationLoop
from pytorch_lightning.trainer.logging import TrainerLoggingMixin
from pytorch_lightning.trainer.model_hooks import TrainerModelHooksMixin
from pytorch_lightning.trainer.optimizers import TrainerOptimizersMixin
from pytorch_lightning.trainer.properties import TrainerProperties
from pytorch_lightning.trainer.states import TrainerState, trainer_state
from pytorch_lightning.trainer.training_loop import TrainLoop
from pytorch_lightning.trainer.training_tricks import TrainerTrainingTricksMixin
from pytorch_lightning.tuner.tuning import Tuner
from pytorch_lightning.utilities import rank_zero_warn
from pytorch_lightning.utilities.cloud_io import load as pl_load
from pytorch_lightning.utilities.debugging import InternalDebugger
from pytorch_lightning.utilities.exceptions import MisconfigurationException
from pytorch_lightning.utilities.memory import recursive_detach
from pytorch_lightning.utilities.model_utils import is_overridden

# warnings to ignore in trainer
warnings.filterwarnings(
    'ignore', message='torch.distributed.reduce_op is deprecated, ' 'please use torch.distributed.ReduceOp instead'
)


class Trainer(
    TrainerProperties,
    TrainerCallbackHookMixin,
    TrainerModelHooksMixin,
    TrainerOptimizersMixin,
    TrainerLoggingMixin,
    TrainerTrainingTricksMixin,
    TrainerDataLoadingMixin,
):
    @overwrite_by_env_vars
    def __init__(
        self,
        logger: Union[LightningLoggerBase, Iterable[LightningLoggerBase], bool] = True,
        checkpoint_callback: bool = True,
        callbacks: Optional[List[Callback]] = None,
        default_root_dir: Optional[str] = None,
        gradient_clip_val: float = 0,
        process_position: int = 0,
        num_nodes: int = 1,
        num_processes: int = 1,
        gpus: Optional[Union[List[int], str, int]] = None,
        auto_select_gpus: bool = False,
        tpu_cores: Optional[Union[List[int], str, int]] = None,
        log_gpu_memory: Optional[str] = None,
        progress_bar_refresh_rate: int = 1,
        overfit_batches: Union[int, float] = 0.0,
        track_grad_norm: Union[int, float, str] = -1,
        check_val_every_n_epoch: int = 1,
        fast_dev_run: bool = False,
        accumulate_grad_batches: Union[int, Dict[int, int], List[list]] = 1,
        max_epochs: int = 1000,
        min_epochs: int = 1,
        max_steps: Optional[int] = None,
        min_steps: Optional[int] = None,
        limit_train_batches: Union[int, float] = 1.0,
        limit_val_batches: Union[int, float] = 1.0,
        limit_test_batches: Union[int, float] = 1.0,
        val_check_interval: Union[int, float] = 1.0,
        flush_logs_every_n_steps: int = 100,
        log_every_n_steps: int = 50,
        accelerator: Optional[Union[str, Accelerator]] = None,
        sync_batchnorm: bool = False,
        precision: int = 32,
        weights_summary: Optional[str] = 'top',
        weights_save_path: Optional[str] = None,
        num_sanity_val_steps: int = 2,
        truncated_bptt_steps: Optional[int] = None,
        resume_from_checkpoint: Optional[str] = None,
        profiler: Optional[Union[BaseProfiler, bool, str]] = None,
        benchmark: bool = False,
        deterministic: bool = False,
        reload_dataloaders_every_epoch: bool = False,
        auto_lr_find: Union[bool, str] = False,
        replace_sampler_ddp: bool = True,
        terminate_on_nan: bool = False,
        auto_scale_batch_size: Union[str, bool] = False,
        prepare_data_per_node: bool = True,
        plugins: Optional[Union[str, list]] = None,
        amp_backend: str = 'native',
        amp_level: str = 'O2',
        distributed_backend: Optional[str] = None,
        automatic_optimization: Optional[bool] = None,
        move_metrics_to_cpu: bool = False,
<<<<<<< HEAD
        multiple_trainloader_mode: str = 'max_size_cycle',
=======
        enable_pl_optimizer: bool = True,
>>>>>>> f878a269
    ):
        r"""
        Customize every aspect of training via flags

        Args:

            accelerator: Previously known as distributed_backend (dp, ddp, ddp2, etc...).
                Can also take in an accelerator object for custom hardware.

            accumulate_grad_batches: Accumulates grads every k batches or as set up in the dict.

            amp_backend: The mixed precision backend to use ("native" or "apex")

            amp_level: The optimization level to use (O1, O2, etc...).

            auto_lr_find: If set to True, will make trainer.tune() run a learning rate finder,
                trying to optimize initial learning for faster convergence. trainer.tune() method will
                set the suggested learning rate in self.lr or self.learning_rate in the LightningModule.
                To use a different key set a string instead of True with the key name.

            auto_scale_batch_size: If set to True, will `initially` run a batch size
                finder trying to find the largest batch size that fits into memory.
                The result will be stored in self.batch_size in the LightningModule.
                Additionally, can be set to either `power` that estimates the batch size through
                a power search or `binsearch` that estimates the batch size through a binary search.

            auto_select_gpus: If enabled and `gpus` is an integer, pick available
                gpus automatically. This is especially useful when
                GPUs are configured to be in "exclusive mode", such
                that only one process at a time can access them.

            benchmark: If true enables cudnn.benchmark.

            callbacks: Add a list of callbacks.

            checkpoint_callback: If ``True``, enable checkpointing.
                It will configure a default ModelCheckpoint callback if there is no user-defined ModelCheckpoint in
                :paramref:`~pytorch_lightning.trainer.trainer.Trainer.callbacks`. Default: ``True``.

                .. warning:: Passing a ModelCheckpoint instance to this argument is deprecated since
                    v1.1 and will be unsupported from v1.3. Use `callbacks` argument instead.

            check_val_every_n_epoch: Check val every n train epochs.

            default_root_dir: Default path for logs and weights when no logger/ckpt_callback passed.
                Default: ``os.getcwd()``.
                Can be remote file paths such as `s3://mybucket/path` or 'hdfs://path/'

            deterministic: If true enables cudnn.deterministic.

            distributed_backend: deprecated. Please use 'accelerator'

            fast_dev_run: runs 1 batch of train, test and val to find any bugs (ie: a sort of unit test).

            flush_logs_every_n_steps: How often to flush logs to disk (defaults to every 100 steps).

            gpus: number of gpus to train on (int) or which GPUs to train on (list or str) applied per node

            gradient_clip_val: 0 means don't clip.

            limit_train_batches: How much of training dataset to check (floats = percent, int = num_batches)

            limit_val_batches: How much of validation dataset to check (floats = percent, int = num_batches)

            limit_test_batches: How much of test dataset to check (floats = percent, int = num_batches)

            logger: Logger (or iterable collection of loggers) for experiment tracking.

            log_gpu_memory: None, 'min_max', 'all'. Might slow performance

            log_every_n_steps: How often to log within steps (defaults to every 50 steps).

            automatic_optimization: If False you are responsible for calling .backward, .step, zero_grad.
                If False you are responsible for calling .backward, .step, zero_grad in LightningModule.
                This argument has been moved to LightningModule. It is deprecated here in v1.1 and
                will be removed in v1.3.

            prepare_data_per_node: If True, each LOCAL_RANK=0 will call prepare data.
                Otherwise only NODE_RANK=0, LOCAL_RANK=0 will prepare data

            process_position: orders the progress bar when running multiple models on same machine.

            progress_bar_refresh_rate: How often to refresh progress bar (in steps). Value ``0`` disables progress bar.
                Ignored when a custom callback is passed to :paramref:`~Trainer.callbacks`.

            profiler: To profile individual steps during training and assist in identifying bottlenecks. Passing bool
                value is deprecated in v1.1 and will be removed in v1.3.

            overfit_batches: Overfit a percent of training data (float) or a set number of batches (int). Default: 0.0

            plugins: Plugins allow modification of core behavior like ddp and amp, and enable custom lightning plugins.

            precision: Full precision (32), half precision (16). Can be used on CPU, GPU or TPUs.

            max_epochs: Stop training once this number of epochs is reached.

            min_epochs: Force training for at least these many epochs

            max_steps: Stop training after this number of steps. Disabled by default (None).

            min_steps: Force training for at least these number of steps. Disabled by default (None).

            num_nodes: number of GPU nodes for distributed training.

            num_processes: number of processes for distributed training with distributed_backend="ddp_cpu"

            num_sanity_val_steps: Sanity check runs n validation batches before starting the training routine.
                Set it to `-1` to run all batches in all validation dataloaders. Default: 2

            reload_dataloaders_every_epoch: Set to True to reload dataloaders every epoch.

            replace_sampler_ddp: Explicitly enables or disables sampler replacement. If not specified this
                will toggled automatically when DDP is used. By default it will add ``shuffle=True`` for
                train sampler and ``shuffle=False`` for val/test sampler. If you want to customize it,
                you can set ``replace_sampler_ddp=False`` and add your own distributed sampler.

            resume_from_checkpoint: To resume training from a specific checkpoint pass in the path here.
                This can be a URL.

            sync_batchnorm: Synchronize batch norm layers between process groups/whole world.

            terminate_on_nan: If set to True, will terminate training (by raising a `ValueError`) at the
                end of each training batch, if any of the parameters or the loss are NaN or +/-inf.

            tpu_cores: How many TPU cores to train on (1 or 8) / Single TPU to train on [1]

            track_grad_norm: -1 no tracking. Otherwise tracks that p-norm. May be set to 'inf' infinity-norm.

            truncated_bptt_steps: Truncated back prop breaks performs backprop every k steps of much longer
                sequence.

            val_check_interval: How often to check the validation set. Use float to check within a training epoch,
                use int to check every n steps (batches).

            weights_summary: Prints a summary of the weights when training begins.

            weights_save_path: Where to save weights if specified. Will override default_root_dir
                for checkpoints only. Use this if for whatever reason you need the checkpoints
                stored in a different place than the logs written in `default_root_dir`.
                Can be remote file paths such as `s3://mybucket/path` or 'hdfs://path/'
                Defaults to `default_root_dir`.

<<<<<<< HEAD
            move_metrics_to_cpu: Whether to force internal logged metrics to be moved to CPU.
                This can save some GPU memory but can make training slower. Use with attention.

            multiple_trainloader_mode: How to loop over the datasets when there are multiple train loaders.
                In 'max_size_cycle' mode, the trainer ends one epoch when the largest dataset is traversed,
                and smaller datasets reload when running out of their data. In 'min_size' mode, all the datasets
                reload when reaching the minimum length of datasets.
=======
            move_metrics_to_cpu: Whether to force internal logged metrics to be moved to cpu.
                This can save some gpu memory, but can make training slower. Use with attention.

            enable_pl_optimizer: If True, each optimizer will be wrapped by
                `pytorch_lightning.core.optimizer.LightningOptimizer`. It allows Lightning to
                handle AMP, TPU, accumulated_gradients, etc..
>>>>>>> f878a269
        """
        super().__init__()

        # init connectors
        self.dev_debugger = InternalDebugger(self)
        self.config_validator = ConfigValidator(self)
        self.data_connector = DataConnector(self)
        self.optimizer_connector = OptimizerConnector(self)
        self.accelerator_connector = AcceleratorConnector(self)
        self.logger_connector = LoggerConnector(self)
        self.model_connector = ModelConnector(self)
        self.precision_connector = PrecisionConnector(self)
        self.callback_connector = CallbackConnector(self)
        self.debugging_connector = DebuggingConnector(self)
        self.training_tricks_connector = TrainingTricksConnector(self)
        self.profile_connector = ProfilerConnector(self)
        self.checkpoint_connector = CheckpointConnector(self)
        self.slurm_connector = SLURMConnector(self)
        self.tuner = Tuner(self)
        self.accelerator_backend = None
        self.evaluation_loop = EvaluationLoop(self)
        self.train_loop = TrainLoop(self, multiple_trainloader_mode)
        self.plugin_connector = PluginConnector(self)

        # training state
        self.weights_summary = weights_summary
        self.model = None
        self.shown_warnings = set()

        # init callbacks
        # Declare attributes to be set in callback_connector on_trainer_init
        self.callback_connector.on_trainer_init(
            callbacks,
            checkpoint_callback,
            progress_bar_refresh_rate,
            process_position,
            default_root_dir,
            weights_save_path,
            resume_from_checkpoint,
        )

        # hook
        self.on_init_start()

        # init optimizer + lr scheduler related flags
        self.optimizer_connector.on_trainer_init(enable_pl_optimizer)

        # init data flags
        self.data_connector.on_trainer_init(
            check_val_every_n_epoch, reload_dataloaders_every_epoch, prepare_data_per_node
        )

        # init training tricks
        self.training_tricks_connector.on_trainer_init(
            gradient_clip_val, track_grad_norm, accumulate_grad_batches, truncated_bptt_steps, terminate_on_nan
        )

        # init accelerator related flags
        self.accelerator_connector.on_trainer_init(
            num_processes,
            tpu_cores,
            accelerator,
            distributed_backend,
            auto_select_gpus,
            gpus,
            num_nodes,
            log_gpu_memory,
            sync_batchnorm,
            benchmark,
            replace_sampler_ddp,
            deterministic,
        )

        # init train loop related flags
        # TODO: deprecate in 1.2.0
        if automatic_optimization is None:
            automatic_optimization = True
        else:
            rank_zero_warn(
                "Disable automatic optimization with the trainer flag is deprecated and will be removed in v1.3.0!"
                "Please use the property on the LightningModule for disabling automatic optimization"
            )
        self.train_loop.on_trainer_init(
            max_epochs,
            min_epochs,
            max_steps,
            min_steps,
            num_sanity_val_steps,
            automatic_optimization
        )
        self.evaluation_loop.on_trainer_init()

        # configure tuner
        self.tuner.on_trainer_init(auto_lr_find, auto_scale_batch_size)

        # configure profiler
        self.profile_connector.on_trainer_init(profiler)

        # init logger flags
        self.logger_connector.on_trainer_init(
            logger,
            flush_logs_every_n_steps,
            log_every_n_steps,
            move_metrics_to_cpu,
        )

        # init debugging flags
        self.debugging_connector.on_init_start(
            limit_train_batches,
            limit_val_batches,
            limit_test_batches,
            val_check_interval,
            overfit_batches,
            fast_dev_run,
        )

        # set precision
        self.precision_connector.on_trainer_init(precision, amp_level, amp_backend)

        # last thing are the plugins which override whatever the trainer used by default
        self.plugin_connector.on_trainer_init(plugins)

        # Callback system
        self.on_init_end()

    def fit(
        self,
        model: LightningModule,
        train_dataloader: Optional[DataLoader] = None,
        val_dataloaders: Optional[Union[DataLoader, List[DataLoader]]] = None,
        datamodule: Optional[LightningDataModule] = None,
    ):
        r"""
        Runs the full optimization routine.

        Args:
            datamodule: A instance of :class:`LightningDataModule`.

            model: Model to fit.

            train_dataloader: A Pytorch DataLoader with training samples. If the model has
                a predefined train_dataloader method this will be skipped.

            val_dataloaders: Either a single Pytorch Dataloader or a list of them, specifying validation samples.
                If the model has a predefined val_dataloaders method this will be skipped

        """
        # bookkeeping
        self._state = TrainerState.RUNNING

        # ----------------------------
        # LINK DATA
        # ----------------------------
        # setup data, etc...
        self.train_loop.setup_fit(model, train_dataloader, val_dataloaders, datamodule)

        # hook
        self.data_connector.prepare_data(model)

        # bookkeeping
        # we reuse fit in .test() but change its behavior using this flag
        self.testing = os.environ.get('PL_TESTING_MODE', self.testing)

        # ----------------------------
        # SET UP TRAINING
        # ----------------------------
        self.accelerator_backend = self.accelerator_connector.select_accelerator()
        self.accelerator_backend.setup(model)

        # ----------------------------
        # INSPECT THESE FOR MAIN LOOPS
        # ----------------------------
        # assign training and eval functions... inspect these to see the train and eval loops :)
        self.accelerator_backend.train_loop = self.train
        self.accelerator_backend.validation_loop = self.run_evaluation
        self.accelerator_backend.test_loop = self.run_evaluation

        # ----------------------------
        # TRAIN
        # ----------------------------
        # hook
        self.call_hook('on_fit_start')

        results = self.accelerator_backend.train()
        self.accelerator_backend.teardown()

        # ----------------------------
        # POST-Training CLEAN UP
        # ----------------------------
        # hook
        self.call_hook('on_fit_end')

        # hook
        self.teardown('fit')
        if self.is_function_implemented('teardown'):
            model.teardown('fit')

        # return 1 when finished
        # used for testing or when we need to know that training succeeded

        if self._state != TrainerState.INTERRUPTED:
            self._state = TrainerState.FINISHED
        return results or 1

    def train(self):
        self.run_sanity_check(self.get_model())

        # set stage for logging
        self.logger_connector.set_stage("train")

        self.checkpoint_connector.has_trained = False

        # enable train mode
        model = self.get_model()
        model.train()
        torch.set_grad_enabled(True)

        # reload data when needed
        self.train_loop.reset_train_val_dataloaders(model)

        # hook
        self.train_loop.on_train_start()

        if self.train_loop.should_skip_training():
            self.train_loop.on_train_end()
            return

        try:
            # run all epochs
            for epoch in range(self.current_epoch, self.max_epochs):

                # hook
                self.train_loop.on_train_epoch_start(epoch)

                with self.profiler.profile("run_training_epoch"):
                    # run train epoch
                    self.train_loop.run_training_epoch()

                if self.max_steps and self.max_steps <= self.global_step:

                    # hook
                    self.train_loop.on_train_end()
                    return

                # update LR schedulers
                self.optimizer_connector.update_learning_rates(interval='epoch')

                # early stopping
                met_min_epochs = epoch >= self.min_epochs - 1
                met_min_steps = self.global_step >= self.min_steps if self.min_steps else True

                if self.should_stop:
                    if met_min_epochs and met_min_steps:
                        self.train_loop.on_train_end()
                        return
                    log.info(
                        'Trainer was signaled to stop but required minimum epochs'
                        f' ({self.min_epochs}) or minimum steps ({self.min_steps}) has'
                        ' not been met. Training will continue...'
                    )

            # hook
            self.train_loop.on_train_end()

        except KeyboardInterrupt:
            rank_zero_warn('Detected KeyboardInterrupt, attempting graceful shutdown...')

            # user could press ctrl+c many times... only shutdown once
            if not self.interrupted:
                self.interrupted = True
                self._state = TrainerState.INTERRUPTED
                self.on_keyboard_interrupt()

                # hook
                self.train_loop.on_train_end()

    def run_evaluation(self, test_mode: bool = False, max_batches=None):

        # used to know if we are logging for val, test + reset cached results
        self.logger_connector.set_stage(test_mode, reset=True)

        # bookkeeping
        self.evaluation_loop.testing = test_mode

        # prepare dataloaders
        dataloaders, max_batches = self.evaluation_loop.get_evaluation_dataloaders(max_batches)

        # check if we want to skip this evaluation
        if self.evaluation_loop.should_skip_evaluation(dataloaders, max_batches):
            return [], []

        # ref model
        model = self.get_model()

        # enable eval mode + no grads
        self.evaluation_loop.on_evaluation_model_eval()
        model.zero_grad()
        torch.set_grad_enabled(False)

        # hook
        self.evaluation_loop.on_evaluation_start()

        # set up the eval loop
        self.evaluation_loop.setup(model, max_batches, dataloaders)

        # hook
        self.evaluation_loop.on_evaluation_epoch_start()

        # run validation/testing
        for dataloader_idx, dataloader in enumerate(dataloaders):
            # bookkeeping
            dl_outputs = []
            dataloader = self.accelerator_backend.process_dataloader(dataloader)
            dl_max_batches = self.evaluation_loop.max_batches[dataloader_idx]

            for batch_idx, batch in enumerate(dataloader):
                if batch is None:
                    continue

                # stop short when running on limited batches
                if batch_idx >= dl_max_batches:
                    break

                # hook
                self.evaluation_loop.on_evaluation_batch_start(batch, batch_idx, dataloader_idx)

                # lightning module methods
                with self.profiler.profile("evaluation_step_and_end"):
                    output = self.evaluation_loop.evaluation_step(test_mode, batch, batch_idx, dataloader_idx)
                    output = self.evaluation_loop.evaluation_step_end(output)

                # hook + store predictions
                self.evaluation_loop.on_evaluation_batch_end(output, batch, batch_idx, dataloader_idx)

                # log batch metrics
                self.evaluation_loop.log_evaluation_step_metrics(output, batch_idx)

                # track epoch level outputs
                dl_outputs = self.track_output_for_epoch_end(dl_outputs, output)

            # store batch level output per dataloader
            self.evaluation_loop.outputs.append(dl_outputs)

        # lightning module method
        deprecated_eval_results = self.evaluation_loop.evaluation_epoch_end()

        # hook
        self.evaluation_loop.on_evaluation_epoch_end()

        # hook
        self.evaluation_loop.on_evaluation_end()

        # log epoch metrics
        eval_loop_results = self.evaluation_loop.log_epoch_metrics_on_evaluation_end()

        # save predictions to disk
        self.evaluation_loop.predictions.to_disk()

        # enable train mode again
        self.evaluation_loop.on_evaluation_model_train()
        torch.set_grad_enabled(True)

        return eval_loop_results, deprecated_eval_results

    def track_output_for_epoch_end(self, outputs, output):
        if output is not None:
            if isinstance(output, Result):
                output.detach()
                if self.move_metrics_to_cpu:
                    output.cpu()
            elif isinstance(output, dict):
                output = recursive_detach(output, to_cpu=self.move_metrics_to_cpu)
            elif isinstance(output, torch.Tensor) and output.is_cuda and self.move_metrics_to_cpu:
                output = output.cpu()
            outputs.append(output)
        return outputs

    def run_test(self):
        # only load test dataloader for testing
        # self.reset_test_dataloader(ref_model)
        with self.profiler.profile("run_test_evaluation"):
            eval_loop_results, _ = self.run_evaluation(test_mode=True)

        if len(eval_loop_results) == 0:
            return 1

        # remove the tensors from the eval results
        for i, result in enumerate(eval_loop_results):
            if isinstance(result, dict):
                for k, v in result.items():
                    if isinstance(v, torch.Tensor):
                        result[k] = v.cpu().item()

        return eval_loop_results

    def run_sanity_check(self, ref_model):
        using_val_step = ref_model.val_dataloader is not None and is_overridden('validation_step', ref_model)
        should_sanity_check = using_val_step and self.num_sanity_val_steps > 0 and self.limit_val_batches > 0

        # run tiny validation (if validation defined)
        # to make sure program won't crash during val
        if should_sanity_check:
            self.reset_val_dataloader(ref_model)
            self.num_sanity_val_batches = [
                min(self.num_sanity_val_steps, val_batches) for val_batches in self.num_val_batches
            ]

            # hook and callback
            self.running_sanity_check = True
            self.on_sanity_check_start()

            # run eval step
            _, eval_results = self.run_evaluation(test_mode=False, max_batches=self.num_sanity_val_batches)

            # allow no returns from eval
            if eval_results is not None and len(eval_results) > 0:
                # when we get a list back, used only the last item
                if isinstance(eval_results, list):
                    eval_results = eval_results[-1]

                if isinstance(eval_results, EvalResult):
                    callback_metrics = eval_results.callback_metrics
                else:
                    _, _, _, callback_metrics, _ = self.process_dict_result(eval_results)
                self.logger_connector.callback_metrics = callback_metrics

            self.on_sanity_check_end()
            self.running_sanity_check = False

    def test(
        self,
        model: Optional[LightningModule] = None,
        test_dataloaders: Optional[Union[DataLoader, List[DataLoader]]] = None,
        ckpt_path: Optional[str] = 'best',
        verbose: bool = True,
        datamodule: Optional[LightningDataModule] = None,
    ):
        r"""

        Separates from fit to make sure you never run on your test set until you want to.

        Args:
            ckpt_path: Either ``best`` or path to the checkpoint you wish to test.
                If ``None``, use the weights from the last epoch to test. Default to ``best``.

            datamodule: A instance of :class:`LightningDataModule`.

            model: The model to test.

            test_dataloaders: Either a single
                Pytorch Dataloader or a list of them, specifying validation samples.

            verbose: If True, prints the test results

        Returns:
            The final test result dictionary. If no test_epoch_end is defined returns a list of dictionaries
        """
        # --------------------
        # SETUP HOOK
        # --------------------
        self.verbose_test = verbose

        self.logger_connector.set_stage("test")

        # If you supply a datamodule you can't supply train_dataloader or val_dataloaders
        if test_dataloaders and datamodule:
            raise MisconfigurationException(
                'You cannot pass test_dataloaders to trainer.test if you supply a datamodule'
            )

        # Attach datamodule to get setup/prepare_data added to model before the call to it below
        self.data_connector.attach_datamodule(model or self.get_model(), datamodule, 'test')

        if model is not None:
            results = self.__test_given_model(model, test_dataloaders)
        else:
            results = self.__test_using_best_weights(ckpt_path, test_dataloaders)

        self.teardown('test')

        return results

    def __test_using_best_weights(self, ckpt_path, test_dataloaders):
        model = self.get_model()

        # if user requests the best checkpoint but we don't have it, error
        if ckpt_path == 'best' and not self.checkpoint_callback.best_model_path:
            raise MisconfigurationException(
                'ckpt_path is "best", but ModelCheckpoint is not configured to save the best model.'
            )

        # load best weights
        if ckpt_path is not None:
            # ckpt_path is 'best' so load the best model
            if ckpt_path == 'best':
                ckpt_path = self.checkpoint_callback.best_model_path

            if len(ckpt_path) == 0:
                rank_zero_warn(
                    f'.test() found no path for the best weights, {ckpt_path}. Please '
                    f'specify a path for a checkpoint .test(ckpt_path=PATH)'
                )
                return {}
            if self.accelerator_backend is not None and not self.use_tpu:
                self.accelerator_backend.barrier()

            ckpt = pl_load(ckpt_path, map_location=lambda storage, loc: storage)
            model.load_state_dict(ckpt['state_dict'])

        # attach dataloaders
        if test_dataloaders is not None:
            self.data_connector.attach_dataloaders(model, test_dataloaders=test_dataloaders)

        # run tests
        self.tested_ckpt_path = ckpt_path
        self.testing = True
        os.environ['PL_TESTING_MODE'] = '1'
        self.model = model
        results = self.fit(model)
        self.testing = False
        del os.environ['PL_TESTING_MODE']

        # teardown
        if self.is_function_implemented('teardown'):
            model_ref = self.get_model()
            model_ref.teardown('test')

        return results

    def __test_given_model(self, model, test_dataloaders):

        # attach data
        if test_dataloaders is not None:
            self.data_connector.attach_dataloaders(model, test_dataloaders=test_dataloaders)

        # run test
        # sets up testing so we short circuit to eval
        self.testing = True
        self.model = model
        results = self.fit(model)
        self.testing = False

        # teardown
        if self.is_function_implemented('teardown'):
            model.teardown('test')

        return results

    def tune(
        self,
        model: LightningModule,
        train_dataloader: Optional[DataLoader] = None,
        val_dataloaders: Optional[Union[DataLoader, List[DataLoader]]] = None,
        datamodule: Optional[LightningDataModule] = None,
    ):
        r"""
        Runs routines to tune hyperparameters before training.

        Args:
            datamodule: A instance of :class:`LightningDataModule`.

            model: Model to tune.

            train_dataloader: A Pytorch DataLoader with training samples. If the model has
                a predefined train_dataloader method this will be skipped.

            val_dataloaders: Either a single Pytorch Dataloader or a list of them, specifying validation samples.
                If the model has a predefined val_dataloaders method this will be skipped

        """
        self.tuner.tune(model, train_dataloader, val_dataloaders, datamodule)

    def call_setup_hook(self, model):
        # call setup after the ddp process has connected
        stage_name = 'test' if self.testing else 'fit'
        if self.datamodule is not None:
            called = self.datamodule.has_setup_test if self.testing else self.datamodule.has_setup_fit
            if not called:
                self.datamodule.setup(stage_name)
        self.setup(model, stage_name)
        model.setup(stage_name)

    def _reset_result_and_set_hook_fx_name(self, hook_name):
        model_ref = self.get_model()
        if model_ref is not None:
            # used to track current hook name called
            model_ref._results = Result()
            model_ref._current_hook_fx_name = hook_name
        return False

    def _cache_logged_metrics(self):
        model_ref = self.get_model()
        if model_ref is not None:
            # capture logging for this hook
            self.logger_connector.cache_logged_metrics()

    def call_hook(self, hook_name, *args, capture=False, **kwargs):
        # set hook_name to model + reset Result obj
        if capture:
            self._reset_result_and_set_hook_fx_name(hook_name)

        # always profile hooks
        with self.profiler.profile(hook_name):

            # first call trainer hook
            if hasattr(self, hook_name):
                trainer_hook = getattr(self, hook_name)
                trainer_hook(*args, **kwargs)

            # next call hook in lightningModule
            output = None
            model_ref = self.get_model()
            if is_overridden(hook_name, model_ref):
                hook_fx = getattr(model_ref, hook_name)
                output = hook_fx(*args, **kwargs)

            # if the PL module doesn't have the hook then call the accelator
            # used to auto-reduce things for the user with Results obj
            elif hasattr(self.accelerator_backend, hook_name):
                accelerator_hook = getattr(self.accelerator_backend, hook_name)
                output = accelerator_hook(*args, **kwargs)

        if capture:
            self._cache_logged_metrics()
        return output

    @staticmethod
    def available_plugins():
        """
            List of all available plugins that can be string arguments to the trainer.
            Returns: List of all available plugins that are supported as string arguments.
        """
        return PluginConnector.available_plugins()<|MERGE_RESOLUTION|>--- conflicted
+++ resolved
@@ -133,11 +133,8 @@
         distributed_backend: Optional[str] = None,
         automatic_optimization: Optional[bool] = None,
         move_metrics_to_cpu: bool = False,
-<<<<<<< HEAD
         multiple_trainloader_mode: str = 'max_size_cycle',
-=======
         enable_pl_optimizer: bool = True,
->>>>>>> f878a269
     ):
         r"""
         Customize every aspect of training via flags
@@ -280,7 +277,6 @@
                 Can be remote file paths such as `s3://mybucket/path` or 'hdfs://path/'
                 Defaults to `default_root_dir`.
 
-<<<<<<< HEAD
             move_metrics_to_cpu: Whether to force internal logged metrics to be moved to CPU.
                 This can save some GPU memory but can make training slower. Use with attention.
 
@@ -288,14 +284,11 @@
                 In 'max_size_cycle' mode, the trainer ends one epoch when the largest dataset is traversed,
                 and smaller datasets reload when running out of their data. In 'min_size' mode, all the datasets
                 reload when reaching the minimum length of datasets.
-=======
-            move_metrics_to_cpu: Whether to force internal logged metrics to be moved to cpu.
-                This can save some gpu memory, but can make training slower. Use with attention.
 
             enable_pl_optimizer: If True, each optimizer will be wrapped by
                 `pytorch_lightning.core.optimizer.LightningOptimizer`. It allows Lightning to
                 handle AMP, TPU, accumulated_gradients, etc..
->>>>>>> f878a269
+
         """
         super().__init__()
 
