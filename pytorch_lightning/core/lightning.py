--- conflicted
+++ resolved
@@ -1237,28 +1237,10 @@
             model hook don't forget to add the call to it before ``optimizer.zero_grad()`` yourself.
 
         """
-<<<<<<< HEAD
-        support_closure = 'closure' in inspect.signature(optimizer.step).parameters.keys()
-
-        if on_tpu and TPU_AVAILABLE:
-            xm.optimizer_step(optimizer, optimizer_args={'closure': optimizer_closure, **kwargs})
-
-        elif self.trainer.amp_backend is not None:
-            self.trainer.precision_connector.backend.optimizer_step(
-                self.trainer, optimizer, optimizer_closure)
-
-        else:
-            if support_closure:
-                optimizer.step(closure=optimizer_closure, *args, **kwargs)
-            else:
-                optimizer_closure()
-                optimizer.step(*args, **kwargs)
-=======
         if not isinstance(optimizer, LightningOptimizer):
             # wraps into LightingOptimizer only for running step
             optimizer = LightningOptimizer.to_lightning_optimizer(optimizer, self.trainer)
         optimizer.step(closure=optimizer_closure, *args, **kwargs)
->>>>>>> 02152c17
 
     def optimizer_zero_grad(
         self, epoch: int, batch_idx: int, optimizer: Optimizer, optimizer_idx: int
